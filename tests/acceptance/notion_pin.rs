--- conflicted
+++ resolved
@@ -33,7 +33,6 @@
     )
 }
 
-<<<<<<< HEAD
 fn package_json_with_pinned_node_yarn(node_version: &str, yarn_version: &str) -> String {
     format!(
         r#"{{
@@ -47,14 +46,11 @@
     )
 }
 
-fn package_json_with_pinned_node_npm_yarn(node_version: &str, npm_version: &str, yarn_version: &str) -> String {
-=======
 fn package_json_with_pinned_node_npm_yarn(
     node_version: &str,
     npm_version: &str,
     yarn_version: &str,
 ) -> String {
->>>>>>> 72968e5e
     format!(
         r#"{{
   "name": "test-package",
@@ -237,7 +233,7 @@
         s.notion("pin node 8"),
         execs()
             .with_status(0)
-            .with_stdout_contains("Pinned node to version 8.9.10 in package.json")
+            .with_stdout_contains("Pinned node version 8.9.10 (npm 5.6.7) in package.json")
     );
 
     assert_eq!(
@@ -338,12 +334,11 @@
         s.notion("pin yarn 1.4"),
         execs()
             .with_status(0)
-            .with_stdout_contains("Pinned yarn to version 1.4.159 in package.json")
+            .with_stdout_contains("Pinned yarn version 1.4.159 in package.json")
     );
 
     assert_eq!(
         s.read_package_json(),
         package_json_with_pinned_node_npm_yarn("1.2.3", "3.4.5", "1.4.159"),
     )
-
 }