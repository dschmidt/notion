--- conflicted
+++ resolved
@@ -24,15 +24,10 @@
 use notion_core::style::{display_error, display_unknown_error, ErrorContext};
 use notion_fail::{ExitCode, FailExt, Fallible, NotionError};
 
-<<<<<<< HEAD
-use command::{Activate, Command, CommandName, Config, Current, Deactivate, Fetch, Help,
-              Install, Pin, Version};
-=======
->>>>>>> 44f217b3
 #[cfg(feature = "notion-dev")]
 use command::Shim;
 use command::{Activate, Command, CommandName, Config, Current, Deactivate, Fetch, Help, Install,
-              Use, Version};
+              Pin, Version};
 use error::{CliParseError, CommandUnimplementedError, DocoptExt, NotionErrorExt};
 
 pub const VERSION: &'static str = env!("CARGO_PKG_VERSION");
